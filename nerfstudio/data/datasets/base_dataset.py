# Copyright 2022 The Nerfstudio Team. All rights reserved.
#
# Licensed under the Apache License, Version 2.0 (the "License");
# you may not use this file except in compliance with the License.
# You may obtain a copy of the License at
#
#     http://www.apache.org/licenses/LICENSE-2.0
#
# Unless required by applicable law or agreed to in writing, software
# distributed under the License is distributed on an "AS IS" BASIS,
# WITHOUT WARRANTIES OR CONDITIONS OF ANY KIND, either express or implied.
# See the License for the specific language governing permissions and
# limitations under the License.

"""
Dataset.
"""
from __future__ import annotations

from copy import deepcopy
from typing import Dict

import numpy as np
import numpy.typing as npt
import torch
from PIL import Image
from rich.progress import Console, track
from torch.utils.data import Dataset
from torchtyping import TensorType

from nerfstudio.data.dataparsers.base_dataparser import DataparserOutputs
from nerfstudio.data.utils.data_utils import get_image_mask_tensor_from_path
from nerfstudio.utils.images import BasicImages


class InputDataset(Dataset):
    """Dataset that returns images.

    Args:
        dataparser_outputs: description of where and how to read input images.
        scale_factor: The scaling factor for the dataparser outputs
    """

    def __init__(self, dataparser_outputs: DataparserOutputs, scale_factor: float = 1.0):
        super().__init__()
<<<<<<< HEAD
        self.dataparser_outputs = dataparser_outputs
        self.has_masks = self.dataparser_outputs.mask_filenames is not None
        self.image_cache = {}
=======
        self._dataparser_outputs = dataparser_outputs
        self.has_masks = dataparser_outputs.mask_filenames is not None
        self.scale_factor = scale_factor
        self.scene_box = deepcopy(dataparser_outputs.scene_box)
        self.metadata = deepcopy(dataparser_outputs.metadata)
        self.cameras = deepcopy(dataparser_outputs.cameras)
        self.cameras.rescale_output_resolution(scaling_factor=scale_factor)
>>>>>>> 90447ab2

    def __len__(self):
        return len(self._dataparser_outputs.image_filenames)

    def get_numpy_image(self, image_idx: int) -> npt.NDArray[np.uint8]:
        """Returns the image of shape (H, W, 3 or 4).

        Args:
            image_idx: The image index in the dataset.
        """
        image_filename = self._dataparser_outputs.image_filenames[image_idx]
        pil_image = Image.open(image_filename)
        if self.scale_factor != 1.0:
            width, height = pil_image.size
            newsize = (int(width * self.scale_factor), int(height * self.scale_factor))
            pil_image = pil_image.resize(newsize, resample=Image.BILINEAR)
        image = np.array(pil_image, dtype="uint8")  # shape is (h, w, 3 or 4)
        # mask_filename = str(image_filename).replace("dense/images", "masks").replace(".jpg", ".npy")
        # mask = np.load(mask_filename)
        # image = image * mask[..., None]

        assert len(image.shape) == 3
        assert image.dtype == np.uint8
        assert image.shape[2] in [3, 4], f"Image shape of {image.shape} is in correct."
        return image

    def get_image(self, image_idx: int) -> TensorType["image_height", "image_width", "num_channels"]:
        """Returns a 3 channel image.

        Args:
            image_idx: The image index in the dataset.
        """
        image = torch.from_numpy(self.get_numpy_image(image_idx).astype("float32") / 255.0)
        if self._dataparser_outputs.alpha_color is not None and image.shape[-1] == 4:
            assert image.shape[-1] == 4
            image = image[:, :, :3] * image[:, :, -1:] + self._dataparser_outputs.alpha_color * (1.0 - image[:, :, -1:])
        else:
            image = image[:, :, :3]
        return image

    def get_data(self, image_idx: int) -> Dict:
        """Returns the ImageDataset data as a dictionary.

        Args:
            image_idx: The image index in the dataset.
        """
        if image_idx in self.image_cache:
            image = self.image_cache[image_idx]
        else:
            image = self.get_image(image_idx)
            self.image_cache[image_idx] = image

        data = {"image_idx": image_idx}
        data["image"] = image
        for _, data_func_dict in self.dataparser_outputs.additional_inputs.items():
            assert "func" in data_func_dict, "Missing function to process data: specify `func` in `additional_inputs`"
            func = data_func_dict["func"]
            assert "kwargs" in data_func_dict, "No data to process: specify `kwargs` in `additional_inputs`"
            data.update(func(image_idx, **data_func_dict["kwargs"]))
        if self.has_masks:
            mask_filepath = self._dataparser_outputs.mask_filenames[image_idx]
            data["mask"] = get_image_mask_tensor_from_path(filepath=mask_filepath, scale_factor=self.scale_factor)
        metadata = self.get_metadata(data)
        data.update(metadata)
        return data

    # pylint: disable=no-self-use
    def get_metadata(self, data: Dict) -> Dict:
        """Method that can be used to process any additional metadata that may be part of the model inputs.

        Args:
            image_idx: The image index in the dataset.
        """
        del data
        return {}

    def __getitem__(self, image_idx: int) -> Dict:
        data = self.get_data(image_idx)
        return data


class GeneralizedDataset(InputDataset):
    """Dataset that returns images, possibly of different sizes.

    The only thing that separates this from the inputdataset is that this will return
    image / mask tensors inside a list, meaning when collate receives the images, it will
    simply concatenate the lists together. The concatenation of images of different sizes would
    fail otherwise.

    Args:
        dataparser_outputs: description of where and how to read input images.
    """

    def __init__(self, dataparser_outputs: DataparserOutputs):
        super().__init__(dataparser_outputs)

        h = None
        w = None
        all_hw_same = True
        for filename in track(
            self.dataparser_outputs.image_filenames, transient=True, description="Checking image sizes"
        ):
            image = Image.open(filename)
            if h is None:
                h = image.height
                w = image.width

            if image.height != h or image.width != w:
                all_hw_same = False
                break

        self.all_hw_same = all_hw_same

    def get_data(self, image_idx: int) -> Dict:
        """Returns the ImageDataset data as a dictionary.

        Args:
            image_idx: The image index in the dataset.
        """
        # If all images are the same size, we can just return the image and mask tensors in a regular way
        if self.all_hw_same:
            return super().get_data(image_idx)

        # Otherwise return them in a custom struct
        image = self.get_image(image_idx)
        data = {"image_idx": image_idx}
        data["image"] = BasicImages([image])
        for _, data_func_dict in self.dataparser_outputs.additional_inputs.items():
            assert "func" in data_func_dict, "Missing function to process data: specify `func` in `additional_inputs`"
            func = data_func_dict["func"]
            assert "kwargs" in data_func_dict, "No data to process: specify `kwargs` in `additional_inputs`"
            data.update(func(image_idx, **data_func_dict["kwargs"]))
        if self.has_masks:
            mask_filepath = self.dataparser_outputs.mask_filenames[image_idx]
            data["mask"] = BasicImages([get_image_mask_tensor_from_path(filepath=mask_filepath)])
        metadata = self.get_metadata(data)
        data.update(metadata)
        return data<|MERGE_RESOLUTION|>--- conflicted
+++ resolved
@@ -43,11 +43,6 @@
 
     def __init__(self, dataparser_outputs: DataparserOutputs, scale_factor: float = 1.0):
         super().__init__()
-<<<<<<< HEAD
-        self.dataparser_outputs = dataparser_outputs
-        self.has_masks = self.dataparser_outputs.mask_filenames is not None
-        self.image_cache = {}
-=======
         self._dataparser_outputs = dataparser_outputs
         self.has_masks = dataparser_outputs.mask_filenames is not None
         self.scale_factor = scale_factor
@@ -55,7 +50,7 @@
         self.metadata = deepcopy(dataparser_outputs.metadata)
         self.cameras = deepcopy(dataparser_outputs.cameras)
         self.cameras.rescale_output_resolution(scaling_factor=scale_factor)
->>>>>>> 90447ab2
+        self.image_cache = {}
 
     def __len__(self):
         return len(self._dataparser_outputs.image_filenames)
@@ -110,7 +105,7 @@
 
         data = {"image_idx": image_idx}
         data["image"] = image
-        for _, data_func_dict in self.dataparser_outputs.additional_inputs.items():
+        for _, data_func_dict in self._dataparser_outputs.additional_inputs.items():
             assert "func" in data_func_dict, "Missing function to process data: specify `func` in `additional_inputs`"
             func = data_func_dict["func"]
             assert "kwargs" in data_func_dict, "No data to process: specify `kwargs` in `additional_inputs`"
@@ -149,14 +144,14 @@
         dataparser_outputs: description of where and how to read input images.
     """
 
-    def __init__(self, dataparser_outputs: DataparserOutputs):
-        super().__init__(dataparser_outputs)
+    def __init__(self, dataparser_outputs: DataparserOutputs, scale_factor: float = 1.0):
+        super().__init__(dataparser_outputs, scale_factor)
 
         h = None
         w = None
         all_hw_same = True
         for filename in track(
-            self.dataparser_outputs.image_filenames, transient=True, description="Checking image sizes"
+            self._dataparser_outputs.image_filenames, transient=True, description="Checking image sizes"
         ):
             image = Image.open(filename)
             if h is None:
@@ -183,13 +178,13 @@
         image = self.get_image(image_idx)
         data = {"image_idx": image_idx}
         data["image"] = BasicImages([image])
-        for _, data_func_dict in self.dataparser_outputs.additional_inputs.items():
+        for _, data_func_dict in self._dataparser_outputs.additional_inputs.items():
             assert "func" in data_func_dict, "Missing function to process data: specify `func` in `additional_inputs`"
             func = data_func_dict["func"]
             assert "kwargs" in data_func_dict, "No data to process: specify `kwargs` in `additional_inputs`"
             data.update(func(image_idx, **data_func_dict["kwargs"]))
         if self.has_masks:
-            mask_filepath = self.dataparser_outputs.mask_filenames[image_idx]
+            mask_filepath = self._dataparser_outputs.mask_filenames[image_idx]
             data["mask"] = BasicImages([get_image_mask_tensor_from_path(filepath=mask_filepath)])
         metadata = self.get_metadata(data)
         data.update(metadata)
